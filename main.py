# main.py
import argparse
from utils.data_processor import GlulamDataProcessor
from models.cutting_pattern import GlulamPatternProcessor
from strategies.evolution_strategy import optimize_press_configuration
from models.packaging import GlulamPressProcessor
from models.pack_n_press import pack_n_press
from config.settings import GlulamConfig
import numpy as np

def main(file_path, depth):
    # Load and process data
    data = GlulamDataProcessor(file_path, depth)

    # Generate cutting patterns
    cutting_patterns1 = GlulamPatternProcessor(data, roll_width=25000)
    cutting_patterns1.cutting_stock_column_generation()
    A1 = cutting_patterns1.A
    H1 = cutting_patterns1.H
    W1 = cutting_patterns1.W
    cutting_patterns2 = GlulamPatternProcessor(data, roll_width=16000)
    cutting_patterns2.cutting_stock_column_generation()
    A2 = cutting_patterns2.A
    H2 = cutting_patterns2.H
    W2 = cutting_patterns2.W
    H = np.concatenate((H1,H2))
    W = np.concatenate((W1,W2))
    A = np.hstack((A1,A2))

    # Pack the patterns into presses that all look like this:
    wr = [(25000, 16000) for _ in range(8)]
<<<<<<< HEAD
    waste = pack_n_press(A, data.quantity, H, W, wr)
=======
    waste, Lp = pack_n_press(A, data.orders, H, W, wr)
>>>>>>> e9fdaced
    print(waste)
    # Pack the patterns
    #press_processor = GlulamPressProcessor(cutting_patterns)
    #press_processor.optimize_packaging()
    #press_processor.print_results()
    #press_processor.save_results_to_csv('data/packaged_patterns.csv')

    # Optimize the press configuration
    #press_config = optimize_press_configuration()


if __name__ == "__main__":
    parser = argparse.ArgumentParser(description="Glulam Production Optimizer")
    parser.add_argument(
        "--file", type=str, default="data/glulam.csv",
        help="Path to the data file (default: %(default)s)"
    )
    parser.add_argument(
        "--depth", type=int, default=GlulamConfig.DEFAULT_DEPTH,
        help="Depth to consider in mm (default: %(default)s)"
    )
    args = parser.parse_args()

    main(args.file, args.depth)
<|MERGE_RESOLUTION|>--- conflicted
+++ resolved
@@ -1,60 +1,43 @@
-# main.py
-import argparse
-from utils.data_processor import GlulamDataProcessor
-from models.cutting_pattern import GlulamPatternProcessor
-from strategies.evolution_strategy import optimize_press_configuration
-from models.packaging import GlulamPressProcessor
-from models.pack_n_press import pack_n_press
-from config.settings import GlulamConfig
-import numpy as np
-
-def main(file_path, depth):
-    # Load and process data
-    data = GlulamDataProcessor(file_path, depth)
-
-    # Generate cutting patterns
-    cutting_patterns1 = GlulamPatternProcessor(data, roll_width=25000)
-    cutting_patterns1.cutting_stock_column_generation()
-    A1 = cutting_patterns1.A
-    H1 = cutting_patterns1.H
-    W1 = cutting_patterns1.W
-    cutting_patterns2 = GlulamPatternProcessor(data, roll_width=16000)
-    cutting_patterns2.cutting_stock_column_generation()
-    A2 = cutting_patterns2.A
-    H2 = cutting_patterns2.H
-    W2 = cutting_patterns2.W
-    H = np.concatenate((H1,H2))
-    W = np.concatenate((W1,W2))
-    A = np.hstack((A1,A2))
-
-    # Pack the patterns into presses that all look like this:
-    wr = [(25000, 16000) for _ in range(8)]
-<<<<<<< HEAD
-    waste = pack_n_press(A, data.quantity, H, W, wr)
-=======
-    waste, Lp = pack_n_press(A, data.orders, H, W, wr)
->>>>>>> e9fdaced
-    print(waste)
-    # Pack the patterns
-    #press_processor = GlulamPressProcessor(cutting_patterns)
-    #press_processor.optimize_packaging()
-    #press_processor.print_results()
-    #press_processor.save_results_to_csv('data/packaged_patterns.csv')
-
-    # Optimize the press configuration
-    #press_config = optimize_press_configuration()
-
-
-if __name__ == "__main__":
-    parser = argparse.ArgumentParser(description="Glulam Production Optimizer")
-    parser.add_argument(
-        "--file", type=str, default="data/glulam.csv",
-        help="Path to the data file (default: %(default)s)"
-    )
-    parser.add_argument(
-        "--depth", type=int, default=GlulamConfig.DEFAULT_DEPTH,
-        help="Depth to consider in mm (default: %(default)s)"
-    )
-    args = parser.parse_args()
-
-    main(args.file, args.depth)
+# main.py
+import argparse
+from utils.data_processor import GlulamDataProcessor
+from models.cutting_pattern import ExtendedGlulamPatternProcessor
+from strategies.evolution_strategy import optimize_press_configuration
+from models.pack_n_press import pack_n_press
+from config.settings import GlulamConfig
+import numpy as np
+
+
+def main(file_path, depth):
+    # Load and process data
+    data = GlulamDataProcessor(file_path, depth)
+
+    # Generate cutting patterns
+    merged = ExtendedGlulamPatternProcessor(data, roll_widths=[25000, 24000])
+
+    H = merged.H
+    W = merged.W
+    A = merged.A
+
+    # Pack the patterns into presses that all look like this:
+    wr = [(25000, 16000) for _ in range(8)]
+    waste, Lp = pack_n_press(A, data.quantity, H, W, wr)
+    print(waste)
+
+    # Optimize the press configuration
+    # press_config = optimize_press_configuration()
+
+
+if __name__ == "__main__":
+    parser = argparse.ArgumentParser(description="Glulam Production Optimizer")
+    parser.add_argument(
+        "--file", type=str, default="data/glulam.csv",
+        help="Path to the data file (default: %(default)s)"
+    )
+    parser.add_argument(
+        "--depth", type=int, default=GlulamConfig.DEFAULT_DEPTH,
+        help="Depth to consider in mm (default: %(default)s)"
+    )
+    args = parser.parse_args()
+
+    main(args.file, args.depth)