# models/cutting_pattern.py
# Import necessary libraries for Gurobi MIP modelling
from config.settings import GlulamConfig
import numpy as np
import gurobipy as gp
from tqdm import tqdm  # For progress bar

class GlulamPatternProcessor:
    def __init__(self, data, roll_width=None):
        """
        Initializes the GlulamPatternProcessor with the necessary data.

        Parameters:
        - data (GlulamDataProcessor): An instance of the GlulamDataProcessor class, which contains the glulam data.
        - roll_width (float, optional): The maximum width available on the roll. Defaults to the value in GlulamConfig.
        """
        self.data = data

        if roll_width is None:
            self.roll_width = GlulamConfig.ROLL_WIDTH
        else:
            self.roll_width = roll_width
            assert roll_width <= GlulamConfig.ROLL_WIDTH, f"Roll width {roll_width} mm exceeds the maximum roll width {GlulamConfig.ROLL_WIDTH} mm."

        self._A = None
        self._H = None
        self._W = None

    @property
    def A(self):
        """ Pattern matrix, a matrix of size m x n, where m is the number of orders and n is the number of patterns. """
        return self._A

    @property
    def b(self):
        """ The demand for each order, a vector of size m, such that Ax = b """
        return self.data.quantity
    
    @property
    def H(self):
        """ Pattern height """
        return self._H

    @property
    def W(self):
        """ Pattern total width """
        return self._W

    @property
    def I(self):
        """ Number of orders, i.e. the number of rows in the pattern matrix 0 <= i < m """
        return range(self.data.m)

    @property
    def J(self):
        """ Number of patterns, i.e. the number of columns in the pattern matrix 0 <= j < n """
        return range(self._A.shape[1])

    def cutting_stock_column_generation(self):
        """
        Solves the cutting stock problem using column generation.

        Returns:
        - A (matrix): Final pattern matrix.
        - x (dict): Quantities for each pattern to be cut.
        """

        def initial_pattern():
            """ Generates initial cutting patterns for each order. """
            A = np.zeros((self.data.m, self.data.m))
            H = np.zeros(self.data.m)
            W = np.zeros(self.data.m)
            for i in range(self.data.m):
                A[i, i] = np.floor(self.roll_width / self.data.widths[i])
                #assert A[i, i] > 0, f"Roll width {self.roll_width} mm is too small for the order width {self.data.widths[i]} mm."
                if A[i,i] < 1:
                    A[i,i] = 1
                H[i] = self.data.heights[i]
                W[i] = self.data.widths[i] * A[i, i]
            return A, H, W

        # Initialize the pattern matrix and bailout flag
        self._A, self._H, self._W = initial_pattern()
        bailout = False
        delta = 6

        with tqdm(total=100, leave=False) as pbar:  # total is set to 100 for cycling
            while not bailout:
                # Create the cutting model
                cutmodel = gp.Model("Cutting")
                cutmodel.setParam('OutputFlag', 0)

                # Decision variables: how often to cut each pattern
                x = cutmodel.addVars(self.J)  # Note this a continuous variable in order to get shadow prices later

                # Objective: Minimize the total number of patterns used
                cutmodel.setObjective(gp.quicksum(x[j] for j in self.J), gp.GRB.MINIMIZE)

                # Constraints: Ensure all orders are satisfied
                cutmodel.addConstrs(gp.quicksum(self._A[i, j] * x[j] for j in self.J) >= self.b[i]
                                    for i in self.I)
<<<<<<< HEAD
                cutmodel.addConstrs(-gp.quicksum(self._A[i, j] * x[j] for j in self.J) >= -self.b[i] - delta
                                    for i in self.I)
=======
                #cutmodel.addConstrs(-gp.quicksum(self._A[i, j] * x[j] for j in self.J) >= -self.data.orders[i] - delta
                #                    for i in self.I)
>>>>>>> e9fdaced

                # Solve the master problem
                cutmodel.optimize()

                # Retrieve the dual prices from the constraints
                pi = [c.Pi for c in cutmodel.getConstrs()]
                #pi = [pi[i]-pi[i+self.data.m] for i in range(self.data.m)]

                # Remove columns in A[:,:] corresponding to x[j] = 0
                self._H = self._H[[j for j in self.J if x[j].X > 0.0000001]]
                self._W = self._W[[j for j in self.J if x[j].X > 0.0000001]]
                self._A = self._A[:, [j for j in self.J if x[j].X > 0.0000001]]

                # Solve the column generation subproblem
                self._A, self._H, self._W, bailout = self._column_generation_subproblem(pi)

                # Update the progress bar
                pbar.update(1)
                if pbar.n >= 100:
                    pbar.reset()

        pbar.close()

        # Return the cutting frequencies
        return {j: x[j].X for j in self.J}

    def _column_generation_subproblem(self, pi):
        """
        Solves the column generation subproblem for the cutting stock problem.

        Parameters:
        - pi (array): Dual prices from the master problem's constraints.

        Returns:
        - Updated A and bailout flag.
        """
        # A large number for big-M method in MIP
        bigM = 1000000
        Delta = 50

        # Initialize the knapsack model
        knapmodel = gp.Model("Knapsack")
        knapmodel.setParam('OutputFlag', 0)  # Suppress output for cleaner execution

        # Decision variables for the knapsack problem
        use = knapmodel.addVars(self.I, lb=0, vtype=gp.GRB.INTEGER)  # Pattern usage variables
        h = knapmodel.addVar()  # Height of the roll
        z = knapmodel.addVars(self.I, vtype=gp.GRB.BINARY)  # Binary variables for height constraints

        # Objective: Minimize reduced cost
        knapmodel.setObjective(1.0 - gp.quicksum(pi[i] * use[i] for i in self.I), gp.GRB.MINIMIZE)

        # Width constraint: Total width used must not exceed roll width
        knapmodel.addConstr(gp.quicksum(self.data.widths[i] * use[i] for i in self.I) <= self.roll_width)  # Width limit
        knapmodel.addConstr(gp.quicksum(self.data.widths[i] * use[i] for i in self.I) >= self.roll_width - Delta)  # Width limit

        # Indicator constraints for height limits
        knapmodel.addConstrs(z[i] * bigM >= use[i] for i in self.I)  # If z[i] = 0, then use[i] = 0 (Indicator constr.)
        knapmodel.addConstrs(h >= self.data.heights[i] - bigM * (1 - z[i]) for i in self.I)  # Height limit low
        knapmodel.addConstrs(h <= self.data.heights[i] + bigM * (1 - z[i]) for i in self.I)  # Height limit high

        # Solve the knapsack problem
        knapmodel.optimize()

        # Check if a new pattern with negative reduced cost is found
        if knapmodel.objval < -0.0000001:
            # Add the new pattern to the matrix A
            new_pattern = np.array([[int(use[i].X)] for i in self.I])
            A = np.hstack((self._A, new_pattern))
            H = np.concatenate((self._H, np.array([h.X])))
            tmp = np.array(np.sum([use[i].X*self.data.widths[i] for i in self.I])).flatten()
            # print("debug: tmp=", tmp)
            W = np.concatenate((self._W, tmp))
            return A, H, W, False
        else:
            # No more patterns with negative reduced cost, stop the process
            return self._A, self._H, self._W, True
<|MERGE_RESOLUTION|>--- conflicted
+++ resolved
@@ -1,185 +1,226 @@
-# models/cutting_pattern.py
-# Import necessary libraries for Gurobi MIP modelling
-from config.settings import GlulamConfig
-import numpy as np
-import gurobipy as gp
-from tqdm import tqdm  # For progress bar
-
-class GlulamPatternProcessor:
-    def __init__(self, data, roll_width=None):
-        """
-        Initializes the GlulamPatternProcessor with the necessary data.
-
-        Parameters:
-        - data (GlulamDataProcessor): An instance of the GlulamDataProcessor class, which contains the glulam data.
-        - roll_width (float, optional): The maximum width available on the roll. Defaults to the value in GlulamConfig.
-        """
-        self.data = data
-
-        if roll_width is None:
-            self.roll_width = GlulamConfig.ROLL_WIDTH
-        else:
-            self.roll_width = roll_width
-            assert roll_width <= GlulamConfig.ROLL_WIDTH, f"Roll width {roll_width} mm exceeds the maximum roll width {GlulamConfig.ROLL_WIDTH} mm."
-
-        self._A = None
-        self._H = None
-        self._W = None
-
-    @property
-    def A(self):
-        """ Pattern matrix, a matrix of size m x n, where m is the number of orders and n is the number of patterns. """
-        return self._A
-
-    @property
-    def b(self):
-        """ The demand for each order, a vector of size m, such that Ax = b """
-        return self.data.quantity
-    
-    @property
-    def H(self):
-        """ Pattern height """
-        return self._H
-
-    @property
-    def W(self):
-        """ Pattern total width """
-        return self._W
-
-    @property
-    def I(self):
-        """ Number of orders, i.e. the number of rows in the pattern matrix 0 <= i < m """
-        return range(self.data.m)
-
-    @property
-    def J(self):
-        """ Number of patterns, i.e. the number of columns in the pattern matrix 0 <= j < n """
-        return range(self._A.shape[1])
-
-    def cutting_stock_column_generation(self):
-        """
-        Solves the cutting stock problem using column generation.
-
-        Returns:
-        - A (matrix): Final pattern matrix.
-        - x (dict): Quantities for each pattern to be cut.
-        """
-
-        def initial_pattern():
-            """ Generates initial cutting patterns for each order. """
-            A = np.zeros((self.data.m, self.data.m))
-            H = np.zeros(self.data.m)
-            W = np.zeros(self.data.m)
-            for i in range(self.data.m):
-                A[i, i] = np.floor(self.roll_width / self.data.widths[i])
-                #assert A[i, i] > 0, f"Roll width {self.roll_width} mm is too small for the order width {self.data.widths[i]} mm."
-                if A[i,i] < 1:
-                    A[i,i] = 1
-                H[i] = self.data.heights[i]
-                W[i] = self.data.widths[i] * A[i, i]
-            return A, H, W
-
-        # Initialize the pattern matrix and bailout flag
-        self._A, self._H, self._W = initial_pattern()
-        bailout = False
-        delta = 6
-
-        with tqdm(total=100, leave=False) as pbar:  # total is set to 100 for cycling
-            while not bailout:
-                # Create the cutting model
-                cutmodel = gp.Model("Cutting")
-                cutmodel.setParam('OutputFlag', 0)
-
-                # Decision variables: how often to cut each pattern
-                x = cutmodel.addVars(self.J)  # Note this a continuous variable in order to get shadow prices later
-
-                # Objective: Minimize the total number of patterns used
-                cutmodel.setObjective(gp.quicksum(x[j] for j in self.J), gp.GRB.MINIMIZE)
-
-                # Constraints: Ensure all orders are satisfied
-                cutmodel.addConstrs(gp.quicksum(self._A[i, j] * x[j] for j in self.J) >= self.b[i]
-                                    for i in self.I)
-<<<<<<< HEAD
-                cutmodel.addConstrs(-gp.quicksum(self._A[i, j] * x[j] for j in self.J) >= -self.b[i] - delta
-                                    for i in self.I)
-=======
-                #cutmodel.addConstrs(-gp.quicksum(self._A[i, j] * x[j] for j in self.J) >= -self.data.orders[i] - delta
-                #                    for i in self.I)
->>>>>>> e9fdaced
-
-                # Solve the master problem
-                cutmodel.optimize()
-
-                # Retrieve the dual prices from the constraints
-                pi = [c.Pi for c in cutmodel.getConstrs()]
-                #pi = [pi[i]-pi[i+self.data.m] for i in range(self.data.m)]
-
-                # Remove columns in A[:,:] corresponding to x[j] = 0
-                self._H = self._H[[j for j in self.J if x[j].X > 0.0000001]]
-                self._W = self._W[[j for j in self.J if x[j].X > 0.0000001]]
-                self._A = self._A[:, [j for j in self.J if x[j].X > 0.0000001]]
-
-                # Solve the column generation subproblem
-                self._A, self._H, self._W, bailout = self._column_generation_subproblem(pi)
-
-                # Update the progress bar
-                pbar.update(1)
-                if pbar.n >= 100:
-                    pbar.reset()
-
-        pbar.close()
-
-        # Return the cutting frequencies
-        return {j: x[j].X for j in self.J}
-
-    def _column_generation_subproblem(self, pi):
-        """
-        Solves the column generation subproblem for the cutting stock problem.
-
-        Parameters:
-        - pi (array): Dual prices from the master problem's constraints.
-
-        Returns:
-        - Updated A and bailout flag.
-        """
-        # A large number for big-M method in MIP
-        bigM = 1000000
-        Delta = 50
-
-        # Initialize the knapsack model
-        knapmodel = gp.Model("Knapsack")
-        knapmodel.setParam('OutputFlag', 0)  # Suppress output for cleaner execution
-
-        # Decision variables for the knapsack problem
-        use = knapmodel.addVars(self.I, lb=0, vtype=gp.GRB.INTEGER)  # Pattern usage variables
-        h = knapmodel.addVar()  # Height of the roll
-        z = knapmodel.addVars(self.I, vtype=gp.GRB.BINARY)  # Binary variables for height constraints
-
-        # Objective: Minimize reduced cost
-        knapmodel.setObjective(1.0 - gp.quicksum(pi[i] * use[i] for i in self.I), gp.GRB.MINIMIZE)
-
-        # Width constraint: Total width used must not exceed roll width
-        knapmodel.addConstr(gp.quicksum(self.data.widths[i] * use[i] for i in self.I) <= self.roll_width)  # Width limit
-        knapmodel.addConstr(gp.quicksum(self.data.widths[i] * use[i] for i in self.I) >= self.roll_width - Delta)  # Width limit
-
-        # Indicator constraints for height limits
-        knapmodel.addConstrs(z[i] * bigM >= use[i] for i in self.I)  # If z[i] = 0, then use[i] = 0 (Indicator constr.)
-        knapmodel.addConstrs(h >= self.data.heights[i] - bigM * (1 - z[i]) for i in self.I)  # Height limit low
-        knapmodel.addConstrs(h <= self.data.heights[i] + bigM * (1 - z[i]) for i in self.I)  # Height limit high
-
-        # Solve the knapsack problem
-        knapmodel.optimize()
-
-        # Check if a new pattern with negative reduced cost is found
-        if knapmodel.objval < -0.0000001:
-            # Add the new pattern to the matrix A
-            new_pattern = np.array([[int(use[i].X)] for i in self.I])
-            A = np.hstack((self._A, new_pattern))
-            H = np.concatenate((self._H, np.array([h.X])))
-            tmp = np.array(np.sum([use[i].X*self.data.widths[i] for i in self.I])).flatten()
-            # print("debug: tmp=", tmp)
-            W = np.concatenate((self._W, tmp))
-            return A, H, W, False
-        else:
-            # No more patterns with negative reduced cost, stop the process
-            return self._A, self._H, self._W, True
+# models/cutting_pattern.py
+# Import necessary libraries for Gurobi MIP modelling
+from config.settings import GlulamConfig
+import numpy as np
+import gurobipy as gp
+from tqdm import tqdm  # For progress bar
+
+class GlulamPatternProcessor:
+    def __init__(self, data, roll_width=None):
+        """
+        Initializes the GlulamPatternProcessor with the necessary data.
+
+        Parameters:
+        - data (GlulamDataProcessor): An instance of the GlulamDataProcessor class, which contains the glulam data.
+        - roll_width (float, optional): The maximum width available on the roll. Defaults to the value in GlulamConfig.
+        """
+        self.data = data
+
+        if roll_width is None:
+            self.roll_width = GlulamConfig.MAX_ROLL_WIDTH
+        else:
+            self.roll_width = roll_width
+            assert roll_width <= GlulamConfig.MAX_ROLL_WIDTH, (f"Roll width {roll_width} mm exceeds the maximum roll "
+                                                               f"width {GlulamConfig.MAX_ROLL_WIDTH} mm.")
+
+        self._A = None
+        self._H = None
+        self._W = None
+
+    @property
+    def A(self):
+        """ Pattern matrix, a matrix of size m x n, where m is the number of orders and n is the number of patterns. """
+        return self._A
+
+    @property
+    def b(self):
+        """ The demand for each order, a vector of size m, such that Ax = b.
+
+        This vector represents the quantities for each order type, filtered such that only those orders are
+        considered where the item width does not exceed the roll width.
+        In other words, this method ignores the quantities for item widths larger than the roll width.
+        """
+        return [q for q, w in zip(self.data.quantity, self.data.widths) if w <= self.roll_width]
+
+    @property
+    def H(self):
+        """ Pattern height """
+        return self._H
+
+    @property
+    def W(self):
+        """ Pattern total width """
+        return self._W
+
+    @property
+    def I(self):
+        """ Number of orders, i.e. the number of rows in the pattern matrix 0 <= i < m """
+        return range(self.data.m)
+
+    @property
+    def J(self):
+        """ Number of patterns, i.e. the number of columns in the pattern matrix 0 <= j < n """
+        return range(self._A.shape[1])
+
+    def cutting_stock_column_generation(self):
+        """
+        Solves the cutting stock problem using column generation.
+
+        Returns:
+        - A (matrix): Final pattern matrix.
+        - x (dict): Quantities for each pattern to be cut.
+        """
+
+        def initial_pattern():
+            """ Generates initial cutting patterns for each order. """
+            A = np.zeros((self.data.m, self.data.m))
+            H = np.zeros(self.data.m)
+            W = np.zeros(self.data.m)
+            for i in range(self.data.m):
+                A[i, i] = np.floor(self.roll_width / self.data.widths[i])
+                H[i] = self.data.heights[i]
+                W[i] = self.data.widths[i] * A[i, i]
+
+            # Final check to ensure all diagonal elements in A are greater than 0
+            if not np.all(np.diag(A) > 0):
+                raise ValueError("Invalid pattern matrix: Some diagonal elements in A are not greater than 0.")
+
+            return A, H, W
+
+        # Initialize the pattern matrix and bailout flag
+        self._A, self._H, self._W = initial_pattern()
+        bailout = False
+
+        with tqdm(total=100, leave=False) as pbar:  # total is set to 100 for cycling.
+            while not bailout:
+                # Create the cutting model
+                cut_model = gp.Model("Cutting")
+                cut_model.setParam('OutputFlag', 0)
+
+                # Decision variables: how often to cut each pattern
+                x = cut_model.addVars(self.J)  # Note this a continuous variable in order to get shadow prices later
+
+                # Objective: Minimize the total number of patterns used
+                cut_model.setObjective(gp.quicksum(x[j] for j in self.J), gp.GRB.MINIMIZE)
+
+                # Constraints: Ensure all orders are satisfied
+                cut_model.addConstrs(gp.quicksum(self._A[i, j] * x[j] for j in self.J) >= self.b[i]
+                                     for i in self.I)
+                # Constraints: Ensure no more than MAX_SURPLUS_QUANTITY pieces are left over
+                if GlulamConfig.SURPLUS_LIMIT > 0:
+                    cut_model.addConstrs(
+                        -gp.quicksum(self._A[i, j] * x[j] for j in self.J) >= -self.b[i] - GlulamConfig.SURPLUS_LIMIT
+                        for i in self.I)
+
+                # Solve the master problem
+                cut_model.optimize()
+
+                # Retrieve the dual prices from the constraints
+                pi = [c.Pi for c in cut_model.getConstrs()]
+                if GlulamConfig.SURPLUS_LIMIT > 0:  # Adjust the dual prices if surplus limit is used
+                    pi = [pi[i] - pi[i + self.data.m] for i in range(self.data.m)]
+
+                # Remove columns in A[:,:] corresponding to x[j] = 0
+                self._H = self._H[[j for j in self.J if x[j].X > 0.0000001]]
+                self._W = self._W[[j for j in self.J if x[j].X > 0.0000001]]
+                self._A = self._A[:, [j for j in self.J if x[j].X > 0.0000001]]
+
+                # Solve the column generation sub problem
+                self._A, self._H, self._W, bailout = self._column_generation_subproblem(pi)
+
+                # Update the progress bar
+                pbar.update(1)
+                if pbar.n >= 100:
+                    pbar.reset()
+
+        pbar.close()
+
+        # Return the cutting frequencies
+        return {j: x[j].X for j in self.J}
+
+    def _column_generation_subproblem(self, pi):
+        """
+        Solves the column generation subproblem for the cutting stock problem.
+
+        Parameters:
+        - pi (array): Dual prices from the master problem's constraints.
+
+        Returns:
+        - Updated A and bailout flag.
+        """
+        # A large number for big-M method in MIP
+        bigM = 1000000
+        Delta = 50
+
+        # Initialize the knapsack model
+        knapmodel = gp.Model("Knapsack")
+        knapmodel.setParam('OutputFlag', 0)  # Suppress output for cleaner execution
+
+        # Decision variables for the knapsack problem
+        use = knapmodel.addVars(self.I, lb=0, vtype=gp.GRB.INTEGER)  # Pattern usage variables
+        h = knapmodel.addVar()  # Height of the roll
+        z = knapmodel.addVars(self.I, vtype=gp.GRB.BINARY)  # Binary variables for height constraints
+
+        # Objective: Minimize reduced cost
+        knapmodel.setObjective(1.0 - gp.quicksum(pi[i] * use[i] for i in self.I), gp.GRB.MINIMIZE)
+
+        # Width constraint: Total width used must not exceed roll width
+        knapmodel.addConstr(gp.quicksum(self.data.widths[i] * use[i] for i in self.I) <= self.roll_width)  # Width limit
+        knapmodel.addConstr(gp.quicksum(self.data.widths[i] * use[i] for i in self.I) >= self.roll_width - Delta)  # Width limit
+
+        # Indicator constraints for height limits
+        knapmodel.addConstrs(z[i] * bigM >= use[i] for i in self.I)  # If z[i] = 0, then use[i] = 0 (Indicator constr.)
+        knapmodel.addConstrs(h >= self.data.heights[i] - bigM * (1 - z[i]) for i in self.I)  # Height limit low
+        knapmodel.addConstrs(h <= self.data.heights[i] + bigM * (1 - z[i]) for i in self.I)  # Height limit high
+
+        # Solve the knapsack problem
+        knapmodel.optimize()
+
+        # Check if a new pattern with negative reduced cost is found
+        if knapmodel.objval < -0.0000001:
+            # Add the new pattern to the matrix A
+            new_pattern = np.array([[int(use[i].X)] for i in self.I])
+            A = np.hstack((self._A, new_pattern))
+            H = np.concatenate((self._H, np.array([h.X])))
+            tmp = np.array(np.sum([use[i].X*self.data.widths[i] for i in self.I])).flatten()
+            # print("debug: tmp=", tmp)
+            W = np.concatenate((self._W, tmp))
+            return A, H, W, False
+        else:
+            # No more patterns with negative reduced cost, stop the process
+            return self._A, self._H, self._W, True
+
+
+class ExtendedGlulamPatternProcessor(GlulamPatternProcessor):
+    def __init__(self, data, roll_widths):
+        """
+        Initializes the ExtendedGlulamPatternProcessor with the necessary data and multiple roll widths.
+
+        Parameters:
+        - data (GlulamDataProcessor): An instance of the GlulamDataProcessor class, which contains the glulam data.
+        - roll_widths (list): A list of roll widths to generate patterns for.
+        """
+        super().__init__(data, roll_width=None)  # Initialize the base class
+        self.roll_widths = roll_widths
+        self._generate_and_combine_patterns()
+
+    def _generate_and_combine_patterns(self):
+        """
+        Generates and combines patterns for each roll width.
+        """
+        self._A, self._H, self._W = None, None, None
+
+        print(f'Generating patterns for roll widths: {self.roll_widths}')
+        for i, roll_width in enumerate(self.roll_widths):
+            pattern = GlulamPatternProcessor(self.data, roll_width)
+            pattern.cutting_stock_column_generation()
+            print(f'#{i} {roll_width}mm: A is {pattern.A.shape} matrix')
+
+            if self._A is None:
+                self._A, self._H, self._W = pattern.A, pattern.H, pattern.W
+            else:
+                self._A = np.hstack((self._A, pattern.A))
+                self._H = np.concatenate((self._H, pattern.H))
+                self._W = np.concatenate((self._W, pattern.W))
+
+        print(f'=> Combined A is {self.A.shape} matrix')