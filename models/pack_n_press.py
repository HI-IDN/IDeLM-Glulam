import gurobipy as gp
from gurobipy import GRB
import numpy as np
from config.settings import GlulamConfig


<<<<<<< HEAD
class GlulamPackagingProcessor:
    def __init__(self, pattern_processor, number_of_presses=GlulamConfig.MAX_PRESSES):
        self.patterns = pattern_processor
        """ Pattern data set from GlulamPatternProcessor. """

        self._number_of_presses = number_of_presses
        """ The number of presses. """

        self._number_of_regions = GlulamConfig.REGIONS
        """ The number of regions. """

        self.Waste = None
        """ Waste in each press and each region. """

        self.Lp = None
        """ Length of each press. """

        self.RW_used = None
        """ Roll widths used. """

        self.RW_counts = None
        """ Roll width counts. """

        self.solved = False
        """ Boolean if model has been packaged and pressed successfully. """

    def update_number_of_presses(self, number_of_presses):
        self._number_of_presses = number_of_presses

    @property
    def number_of_presses(self):
        return self._number_of_presses

    @property
    def H(self):
        return self.patterns.H

    @property
    def L(self):
        return self.patterns.W

    @property
    def A(self):
        return self.patterns.A

    @property
    def b(self):
        return self.patterns.b

    @property
    def RW(self):
        return self.patterns.RW

    @property
    def I(self):
        return self.patterns.I

    @property
    def J(self):
        return self.patterns.J

    @property
    def K(self):
        """ The set of presses. """
        return range(self._number_of_presses)

    @property
    def R(self):
        """ The set of regions. """
        return range(self._number_of_regions)

    def pack_n_press(self, time_limit=GlulamConfig.GUROBI_TIME_LIMIT, debug=True):
        """
        Given a set of cutting patterns, pack them into presses such demand is fulfilled and the objective is
        1) to minimize the waste and 2) to minimize the difference between demand and supply.

        Parameters:
        - merged (ExtendedGlulamPatternProcessor): The glulam pattern data, merged into a single object for a set of
                                                   several press configurations.
        - np (int): The number of presses to use.

        Returns:
        - omega (np.array): The waste in each press and each region.
        - Waste_ (np.array): The total waste in each press and each region.
        - z (np.array): Whether each press is used or not.
        - Lp_ (np.array): The length of each press.

        """

        H = self.H
        L = self.L
        A = self.A
        b = self.b
        RW = self.RW
        # O = merged.O # binary indicator O[i,c] tells me if item i belongs to customer c

        # parameters
        bigM = 1e8  # a big number
        delta = 100
        print("number of presses:", self._number_of_presses)

        # sets
        I = self.I
        J = self.J
        K = self.K
        R = range(self._number_of_regions)  # regions

        # C = range(O.shape[1])  # list of customers

        # model and solve parameters
        print("pack'n'press...")
        pmodel = gp.Model("pack_n_press")  # the packing model
        pmodel.setParam('OutputFlag', GlulamConfig.GUROBI_OUTPUT_FLAG)
        pmodel.setParam('TimeLimit', time_limit)

        # decision variables
        x = pmodel.addVars(J, K, R, vtype=GRB.INTEGER)
        """ The number of times pattern j is used in press k and region r. """

        x1 = pmodel.addVars(J, K, R, vtype=GRB.BINARY)
        """ Whether pattern j is used in press k and region r."""

        h = pmodel.addVars(K, R)
        """ The height of each region. """

        Lp = pmodel.addVars(K, R)
        """ The length of each region. """

        z = pmodel.addVars(K, R, vtype=GRB.BINARY)
        """ Whether press k is used in region r. """

        h1 = pmodel.addVars(K, vtype=GRB.BINARY)
        """ Whether the height of region 0 in press k is less than MIN_HEIGHT_LAYER_REGION layers (i.e. 24 layers)."""

        F = pmodel.addVars(J, K, R)
        """ The surplus of pattern j in press k and region r. """

        # Cp = pmodel.addVars(K,C)
        # Ci = pmodel.addVars(K,C, vtype=GRB.BINARY)

        # indicate if a pattern is used or not in press k region r
        pmodel.addConstrs(x1[j, k, r] * bigM >= x[j, k, r] for j in J for k in K for r in R)

        # compute height of each region
        pmodel.addConstrs(
            gp.quicksum((H[j] / GlulamConfig.LAYER_HEIGHT) * x[j, k, r] for j in J) == h[k, r] for k in K for r in R)
        # the total height of the region must be less than the maximum height of the press
        pmodel.addConstrs(
            gp.quicksum(h[k, r] for r in R) <= GlulamConfig.MAX_HEIGHT_LAYERS for k in K)

        # h[k,0] is the height of the R0 in press k, and we must make sure that it is at least the minimum height
        pmodel.addConstrs(
            h[k, 0] >=
            GlulamConfig.MIN_HEIGHT_LAYER_REGION[0] - (1 - z[k, 0]) * bigM for k in K[:-1])

        # If we have two regions (i.e. R0 and R1 - never just R1) then we must make sure that the combined height of R0
        # and R1 is at least the minimum height for R1.
        pmodel.addConstrs(
            gp.quicksum(h[k, r] for r in R) >=
            GlulamConfig.MIN_HEIGHT_LAYER_REGION[1] - (1 - z[k, 0]) * bigM for k in K[:-1])
        pmodel.addConstrs(
            gp.quicksum(x[j, k, 0] for j in J) >= z[k, 1] for k in K)  # if region 1 is used then region 0 is used

        # is customer with product in this press and then how many?
        # pmodel.addConstrs(Cp[k,c] == gp.quicksum(x[j, k, r]*A[i,j]*O[i,c] for j in J for r in R) for k in K for c in C)
        # indicator if Cp is larger than zero
        # pmodel.addConstrs(Ci[k,c]*bigM >= Cp[k,c] for k in K for c in C)

        # if the press is not used the x must be zero
        pmodel.addConstrs(x[j, k, r] <= bigM * z[k, r] for j in J for k in K for r in R)

        # now we must fulfill the demand for each item exactly
        pmodel.addConstrs(gp.quicksum(A[i, j] * x[j, k, r] for j in J for k in K for r in R) == b[i] for i in I)

        # now there is the condition that is region 0 is below 24 then region 1 must have length less than 16m
        # h1[k] will indicate that the height of region 0 is less than 24 layers
        pmodel.addConstrs(
            h1[k] <= (GlulamConfig.MIN_HEIGHT_LAYER_REGION[1] - h[k, 0]) / GlulamConfig.MIN_HEIGHT_LAYER_REGION[1]
            for k in K[:-1])
        pmodel.addConstrs(
            Lp[k, r] >= GlulamConfig.MAX_ROLL_WIDTH_REGION[1] - h1[k] * bigM - (1 - z[k, 1]) * bigM
            for r in R for k in K[:-1])
        pmodel.addConstrs(Lp[k, r] >= x1[j, k, r] * L[j] for j in J for r in R for k in K)

        # make sure that all pattern length in region 1 are smaller than those in region 0
        # pmodel.addConstrs(x1[i, k, 0] * L[i] >= x1[j, k, 1] * L[j] - (1-x1[i, k, 0])*bigM - (1-x1[j, k, 1])*bigM for i in I for j in J for k in K)
        # make sure that the length of region 0 is longer than region 1
        pmodel.addConstrs(Lp[k, 0] >= Lp[k, 1] - (1 - z[k, 1]) * bigM for k in K)
        pmodel.addConstrs(
            (Lp[k, r] - L[j]) * H[j] <= F[j, k, r] + (1 - x1[j, k, r]) * bigM for j in J for k in K for r in R)
        # now we add the objective function as the sum of waste for all presses and the difference between demand and supply
        pmodel.setObjective(
            # gp.quicksum(Lp[k,r] for k in K for r in R
            # gp.quicksum((Lp[k,r] - L[j])*H[j]*x[j,k,r] for j in J for k in K for r in R)/1000./1000.
            gp.quicksum(F[j, k, r] for j in J for k in K for r in R)
            # + gp.quicksum(delta[k,r] for k in K for r in R)
            , GRB.MINIMIZE)

        # solve the model
        pmodel.optimize()

        # see if model is infeasible
        if pmodel.status == GRB.INFEASIBLE:
            print("The model is infeasible; quitting, increase number of presses")
            self.solved = False
            return None, None, None, None, None
        # extract rollwidths used
        RW_used = [RW[j] for j in J for k in K for r in R if x[j, k, r].X > 0.1]
        RW_used, RW_counts = np.unique(RW_used, return_counts=True)
        obj_value = pmodel.ObjVal

        # extract the solution
        Lp_ = np.zeros((len(K), len(R)))  # the length of the press
        Waste_ = np.zeros((len(K), len(R)))
        for k in K:
            for r in R:
                for j in J:
                    if x[j, k, r].X > 0.1:
                        Lp_[k, r] = int(max(Lp_[k, r], L[j]))
                        Waste_[k, r] += H[j] * (Lp[k, r].X - L[j]) * x[j, k, r].X / 1000 / 1000  # convert to m^2
        # print the solution
        if debug == True:
            self.print_press_results(K, R, Lp_, h, Waste_)
            self.print_item_results(A, b, K, R, I, J, H, L, x, Lp, RW)

        # return all omega values
        self.solved = True
        return Waste_, Lp_, RW_used, RW_counts, obj_value

    def print_press_results(self, K, R, Lp_, h, Waste_):
        """ Print the information about the presses. """
        print("\n\nTable: Press Information\n")
        row_format = "{:<5} {:>8} {:>6} {:>8}"
        header = ['Press', 'Width', 'Height', 'TrueWaste']
        header = row_format.format(*header)
        seperator_minor = '-' * len(header)
        seperator_major = '=' * len(header)

        print(seperator_major)
        print(header)

        for k in K:
            print(seperator_major if k == 0 else seperator_minor)
            for r in R:
                press_info = [f'{k}.{r}', np.round(Lp_[k, r]), np.round(h[k, r].X),
                              f"{Waste_[k, r]:.2f}"]
                print(row_format.format(*press_info))
        print(seperator_major)

    def print_item_results(self, A, b, K, R, I, J, H, L, x, Lp, RW):
        """ Print the information about the items pressed. """
        print("\n\nTable 2: Item Information\n")
        row_format = "{:<5} {:>4} {:>4} {:>8} {:>4} {:>7} {:>4} {:>7} {:>5} {:>5} {:>9}"
        header = ['Press', 'Item', 'Order', 'Waste', 'Pat', 'Width', 'Height', '#Pat', 'Used', 'Len', 'Rollwidth']
        subheader = ['k.r', 'i', 'b[i]', 'H(Lp-L)x', 'j', 'L', 'H (rep)', '#j', '#j x A', 'Lp', 'Rw']
        header = row_format.format(*header)
        seperator_minor = '-' * len(header)
        seperator_major = '=' * len(header)

        print(seperator_major)
        print(header)
        print(row_format.format(*subheader))

        def single_press_info(k, r):
            if any([x[j, k, r].X > 0.1 for j in J]):
                print(seperator_major if k == 0 and r == 0 else seperator_minor)
            else:
                return

            # Initialize variables for total values
            tot_item_used = 0
            tot_item_waste = 0
            tot_press_height = 0
            tot_items = set()
            tot_patterns = set()

            for j in J:
                if x[j, k, r].X > 0.1:
                    tot_press_height += np.round(x[j, k, r].X) * H[j] / GlulamConfig.LAYER_HEIGHT
                    for i in I:
                        if A[i, j] > 0.1:
                            item_waste = H[j] * (Lp[k, r].X - L[j]) * np.round(x[j, k, r].X) / 1000 / 1000
                            item_used = np.round(x[j, k, r].X) * A[i, j]
                            pattern_used = np.round(x[j, k, r].X)
                            item_info = [f"{k}.{r}", i, b[i], f"{item_waste:.2f}", j, L[j],
                                         np.round(H[j] / GlulamConfig.LAYER_HEIGHT),
                                         pattern_used, item_used, np.round(Lp[k, r].X), f"{RW[j]:.0f}"]
                            print(row_format.format(*item_info))
                            # Keep track of total values
                            tot_items.add(i)
                            tot_patterns.add(j)
                            tot_item_used += item_used
                            tot_item_waste += item_waste

            # Print total values
            item_info = ["==>", f"#{len(tot_items)}", '-', f"={tot_item_waste:.2f}", f"#{len(tot_patterns)}", '-',
                         f"#{tot_press_height:.0f}", '-', '-', '-', '-']
            print(row_format.format(*item_info))

        for k in K:
            for r in R:
                single_press_info(k, r)

        print(seperator_major)
=======
def pack_n_press(merged, number_of_presses, time_limit=GlulamConfig.GUROBI_TIME_LIMIT, debug=True):
  """
  Given a set of cutting patterns, pack them into presses such demand is fulfilled and the objective is
  1) to minimize the waste and 2) to minimize the difference between demand and supply.

  Parameters:
  - merged (ExtendedGlulamPatternProcessor): The glulam pattern data, merged into a single object for a set of
                                              several press configurations.
  - np (int): The number of presses to use.

  Returns:
  - omega (np.array): The waste in each press and each region.
  - Waste_ (np.array): The total waste in each press and each region.
  - z (np.array): Whether each press is used or not.
  - Lp_ (np.array): The length of each press.

  """
  H = merged.H
  L = merged.W
  A = merged.A
  b = merged.b
  RW = merged.RW

  # Assuming merged.O is your array of order IDs
  Oid = merged.O
  Ounique, inverse = np.unique(Oid, return_inverse=True)
  O = np.zeros((len(Oid), len(Ounique)))
  O[np.arange(len(Oid)), inverse] = 1
  print(O.shape)
  print(O)

  # parameters
  bigM = 100000000  # a big number
  delta = 100
  print("number of presses:", number_of_presses)

  # sets
  I = range(A.shape[0])  # items
  J = range(A.shape[1])  # cutting patterns
  K = range(number_of_presses)  # presses
  R = range(len(GlulamConfig.MIN_HEIGHT_LAYER_REGION))  # regions

  # model and solve parameters
  print("pack'n'press...")
  pmodel = gp.Model("pack_n_press")  # the packing model
  pmodel.setParam('OutputFlag', GlulamConfig.GUROBI_OUTPUT_FLAG)
  pmodel.setParam('TimeLimit', time_limit)

  # decision variables
  x = pmodel.addVars(J, K, R, vtype=GRB.INTEGER)  # number of times pattern j is used in press k and region r
  x1 = pmodel.addVars(J, K, R, vtype=GRB.BINARY)  # is pattern j used in press k and region r
  h = pmodel.addVars(K, R)  # what is the height of the region
  Lp = pmodel.addVars(K, R)  # what is the length of the region
  z = pmodel.addVars(K, R, vtype=GRB.BINARY)  # is press k used in region r
  h1 = pmodel.addVars(K, vtype=GRB.BINARY)  # is height in press k region 0 less than 24 layers
  F = pmodel.addVars(J, K, R)
  Cp = pmodel.addVars(K,I)
  Ci = pmodel.addVars(K,I, vtype=GRB.BINARY)

  # indicate if a pattern is used or not in press k region r
  pmodel.addConstrs(x1[j, k, r] * bigM >= x[j, k, r] for j in J for k in K for r in R)

  # compute height of each region
  pmodel.addConstrs(gp.quicksum((H[j] / 45.0) * x[j, k, r] for j in J) == h[k, r] for k in K for r in R)
  # the total height of the region must be less than the maximum height of the press
  pmodel.addConstrs(
      gp.quicksum(h[k, r] for r in R) <= GlulamConfig.MAX_HEIGHT_LAYERS for k in K)

  # h[k,0] is the height of the R0 in press k, and we must make sure that it is at least the minimum height
  pmodel.addConstrs(
      h[k, 0] >=
      GlulamConfig.MIN_HEIGHT_LAYER_REGION[0] - (1 - z[k, 0]) * bigM for k in K[:-1])

  # If we have two regions (i.e. R0 and R1 - never just R1) then we must make sure that the combined height of R0
  # and R1 is at least the minimum height for R1.
  pmodel.addConstrs(
      gp.quicksum(h[k, r] for r in R) >=
      GlulamConfig.MIN_HEIGHT_LAYER_REGION[1] - (1 - z[k, 0]) * bigM for k in K[:-1])
  pmodel.addConstrs(
      gp.quicksum(x[j, k, 0] for j in J) >= z[k, 1] for k in K)  # if region 1 is used then region 0 is used

  # is customer with product in this press and then how many?
  # pmodel.addConstrs(Cp[k,c] == gp.quicksum(x[j, k, r]*A[i,j]*O[i,c] for j in J for r in R) for k in K for c in C)
  # indicator if Cp is larger than zero
  # pmodel.addConstrs(Ci[k,c]*bigM >= Cp[k,c] for k in K for c in C)

  # if the press is not used the x must be zero
  pmodel.addConstrs(x[j, k, r] <= bigM * z[k, r] for j in J for k in K for r in R)

  # now we must fulfill the demand for each item exactly
  pmodel.addConstrs(gp.quicksum(A[i, j] * x[j, k, r] for j in J for k in K for r in R) == b[i] for i in I)

  # now there is the condition that is region 0 is below 24 then region 1 must have length less than 16m
  # h1[k] will indicate that the height of region 0 is less than 24 layers
  pmodel.addConstrs(h1[k] <= (24 - h[k, 0]) / 24 for j in J for k in K[:-1])
  pmodel.addConstrs(Lp[k, r] >= 16000 - h1[k] * bigM - (1 - z[k, 1]) * bigM for j in J for r in R for k in K[:-1])
  pmodel.addConstrs(Lp[k, r] >= x1[j, k, r] * L[j] for j in J for r in R for k in K)

  # make sure that all pattern length in region 1 are smaller than those in region 0
  # pmodel.addConstrs(x1[i, k, 0] * L[i] >= x1[j, k, 1] * L[j] - (1-x1[i, k, 0])*bigM - (1-x1[j, k, 1])*bigM for i in I for j in J for k in K)
  # make sure that the length of region 0 is longer than region 1
  pmodel.addConstrs(Lp[k, 0] >= Lp[k, 1] - (1 - z[k, 1]) * bigM for k in K)
  pmodel.addConstrs(
      (Lp[k, r] - L[j]) * H[j] <= F[j, k, r] + (1 - x1[j, k, r]) * bigM for j in J for k in K for r in R)
  # now we add the objective function as the sum of waste for all presses and the difference between demand and supply
  pmodel.setObjective(
      # gp.quicksum(Lp[k,r] for k in K for r in R
      # gp.quicksum((Lp[k,r] - L[j])*H[j]*x[j,k,r] for j in J for k in K for r in R)/1000./1000.
      gp.quicksum(F[j, k, r] for j in J for k in K for r in R)
      # + gp.quicksum(delta[k,r] for k in K for r in R)
      , GRB.MINIMIZE)

  # solve the model
  pmodel.optimize()

  # see if model is infeasible
  if pmodel.status == GRB.INFEASIBLE:
      print("The model is infeasible; quitting, increase number of presses")
      return False, None, None, None, None, None
  # extract rollwidths used
  RW_used = [RW[j] for j in J for k in K for r in R if x[j, k, r].X > 0.1]
  RW_used, RW_counts = np.unique(RW_used, return_counts=True)
  obj_value = pmodel.ObjVal

  # extract the solution
  Lp_ = np.zeros((len(K), len(R)))  # the length of the press
  Waste_ = np.zeros((len(K), len(R)))
  for k in K:
      for r in R:
          for j in J:
              if x[j, k, r].X > 0.1:
                  Lp_[k, r] = int(max(Lp_[k, r], L[j]))
                  Waste_[k, r] += H[j] * (Lp[k, r].X - L[j]) * x[j, k, r].X / 1000 / 1000  # convert to m^2
  # print the solution
  if debug == True:
      print_press_results(K, R, Lp_, h, Waste_)
      print_item_results(A, b, K, R, I, J, H, L, x, Lp, RW)

  # return all omega values
  return True, Waste_, Lp_, RW_used, RW_counts, obj_value


def print_press_results(K, R, Lp_, h, Waste_):
  """ Print the information about the presses. """
  print("\n\nTable: Press Information\n")
  row_format = "{:<5} {:>6} {:>6} {:>6}"
  header = ['Press', 'Width', 'Height', 'TrueWaste']
  header = row_format.format(*header)
  seperator_minor = '-' * len(header)
  seperator_major = '=' * len(header)

  print(seperator_major)
  print(header)

  for k in K:
      print(seperator_major if k == 0 else seperator_minor)
      for r in R:
          press_info = [f'{k}.{r}', np.round(Lp_[k, r]), np.round(h[k, r].X),
                        f"{Waste_[k, r]:.2f}"]
          print(row_format.format(*press_info))
  print(seperator_major)


def print_item_results(A, b, K, R, I, J, H, L, x, Lp, RW):
  """ Print the information about the items pressed. """
  print("\n\nTable 2: Item Information\n")
  row_format = "{:<5} {:>4} {:>4} {:>8} {:>4} {:>7} {:>4} {:>7} {:>5} {:>5} {:>9}"
  header = ['Press', 'Item', 'Order', 'Waste', 'Pat', 'Width', 'Height', '#Pat', 'Used', 'Len', 'Rollwidth']
  subheader = ['k.r', 'i', 'b[i]', 'H(Lp-L)x', 'j', 'L', 'H (rep)', '#j', '#j x A', 'Lp', 'Rw']
  header = row_format.format(*header)
  seperator_minor = '-' * len(header)
  seperator_major = '=' * len(header)

  print(seperator_major)
  print(header)
  print(row_format.format(*subheader))

  def single_press_info(k, r):
      if any([x[j, k, r].X > 0.1 for j in J]):
          print(seperator_major if k == 0 and r == 0 else seperator_minor)
      else:
          return

      # Initialize variables for total values
      tot_item_used = 0
      tot_item_waste = 0
      tot_press_height = 0
      tot_items = set()
      tot_patterns = set()

      for j in J:
          if x[j, k, r].X > 0.1:
              tot_press_height += np.round(x[j, k, r].X) * H[j] / 45.0
              for i in I:
                  if A[i, j] > 0.1:
                      item_waste = H[j] * (Lp[k, r].X - L[j]) * np.round(x[j, k, r].X) / 1000 / 1000
                      item_used = np.round(x[j, k, r].X) * A[i, j]
                      pattern_used = np.round(x[j, k, r].X)
                      item_info = [f"{k}.{r}", i, b[i], f"{item_waste:.2f}", j, L[j],
                                    np.round(H[j] / 45.0),
                                    pattern_used, item_used, np.round(Lp[k, r].X), f"{RW[j]:.0f}"]
                      print(row_format.format(*item_info))
                      # Keep track of total values
                      tot_items.add(i)
                      tot_patterns.add(j)
                      tot_item_used += item_used
                      tot_item_waste += item_waste

      # Print total values
      item_info = ["==>", f"#{len(tot_items)}", '-', f"={tot_item_waste:.2f}", f"#{len(tot_patterns)}", '-',
                    f"#{tot_press_height:.0f}", '-', '-', '-', '-']
      print(row_format.format(*item_info))

  for k in K:
      for r in R:
          single_press_info(k, r)

  print(seperator_major)


def test_pack_n_press(merged, number_of_presses, time_limit):
  success, Waste_, Lp_, RW_used, RW_counts, obj_value = pack_n_press(merged, number_of_presses, time_limit)
  return success, obj_value
>>>>>>> e2dffe6a
<|MERGE_RESOLUTION|>--- conflicted
+++ resolved
@@ -4,7 +4,6 @@
 from config.settings import GlulamConfig
 
 
-<<<<<<< HEAD
 class GlulamPackagingProcessor:
     def __init__(self, pattern_processor, number_of_presses=GlulamConfig.MAX_PRESSES):
         self.patterns = pattern_processor
@@ -99,7 +98,14 @@
         A = self.A
         b = self.b
         RW = self.RW
-        # O = merged.O # binary indicator O[i,c] tells me if item i belongs to customer c
+
+        # Assuming merged.O is your array of order IDs
+        Oid = self.patterns.O
+        Ounique, inverse = np.unique(Oid, return_inverse=True)
+        O = np.zeros((len(Oid), len(Ounique)))
+        O[np.arange(len(Oid)), inverse] = 1
+        print(O.shape)
+        print(O)
 
         # parameters
         bigM = 1e8  # a big number
@@ -112,8 +118,6 @@
         K = self.K
         R = range(self._number_of_regions)  # regions
 
-        # C = range(O.shape[1])  # list of customers
-
         # model and solve parameters
         print("pack'n'press...")
         pmodel = gp.Model("pack_n_press")  # the packing model
@@ -142,8 +146,8 @@
         F = pmodel.addVars(J, K, R)
         """ The surplus of pattern j in press k and region r. """
 
-        # Cp = pmodel.addVars(K,C)
-        # Ci = pmodel.addVars(K,C, vtype=GRB.BINARY)
+        Cp = pmodel.addVars(K, I)
+        Ci = pmodel.addVars(K, I, vtype=GRB.BINARY)
 
         # indicate if a pattern is used or not in press k region r
         pmodel.addConstrs(x1[j, k, r] * bigM >= x[j, k, r] for j in J for k in K for r in R)
@@ -308,229 +312,4 @@
             for r in R:
                 single_press_info(k, r)
 
-        print(seperator_major)
-=======
-def pack_n_press(merged, number_of_presses, time_limit=GlulamConfig.GUROBI_TIME_LIMIT, debug=True):
-  """
-  Given a set of cutting patterns, pack them into presses such demand is fulfilled and the objective is
-  1) to minimize the waste and 2) to minimize the difference between demand and supply.
-
-  Parameters:
-  - merged (ExtendedGlulamPatternProcessor): The glulam pattern data, merged into a single object for a set of
-                                              several press configurations.
-  - np (int): The number of presses to use.
-
-  Returns:
-  - omega (np.array): The waste in each press and each region.
-  - Waste_ (np.array): The total waste in each press and each region.
-  - z (np.array): Whether each press is used or not.
-  - Lp_ (np.array): The length of each press.
-
-  """
-  H = merged.H
-  L = merged.W
-  A = merged.A
-  b = merged.b
-  RW = merged.RW
-
-  # Assuming merged.O is your array of order IDs
-  Oid = merged.O
-  Ounique, inverse = np.unique(Oid, return_inverse=True)
-  O = np.zeros((len(Oid), len(Ounique)))
-  O[np.arange(len(Oid)), inverse] = 1
-  print(O.shape)
-  print(O)
-
-  # parameters
-  bigM = 100000000  # a big number
-  delta = 100
-  print("number of presses:", number_of_presses)
-
-  # sets
-  I = range(A.shape[0])  # items
-  J = range(A.shape[1])  # cutting patterns
-  K = range(number_of_presses)  # presses
-  R = range(len(GlulamConfig.MIN_HEIGHT_LAYER_REGION))  # regions
-
-  # model and solve parameters
-  print("pack'n'press...")
-  pmodel = gp.Model("pack_n_press")  # the packing model
-  pmodel.setParam('OutputFlag', GlulamConfig.GUROBI_OUTPUT_FLAG)
-  pmodel.setParam('TimeLimit', time_limit)
-
-  # decision variables
-  x = pmodel.addVars(J, K, R, vtype=GRB.INTEGER)  # number of times pattern j is used in press k and region r
-  x1 = pmodel.addVars(J, K, R, vtype=GRB.BINARY)  # is pattern j used in press k and region r
-  h = pmodel.addVars(K, R)  # what is the height of the region
-  Lp = pmodel.addVars(K, R)  # what is the length of the region
-  z = pmodel.addVars(K, R, vtype=GRB.BINARY)  # is press k used in region r
-  h1 = pmodel.addVars(K, vtype=GRB.BINARY)  # is height in press k region 0 less than 24 layers
-  F = pmodel.addVars(J, K, R)
-  Cp = pmodel.addVars(K,I)
-  Ci = pmodel.addVars(K,I, vtype=GRB.BINARY)
-
-  # indicate if a pattern is used or not in press k region r
-  pmodel.addConstrs(x1[j, k, r] * bigM >= x[j, k, r] for j in J for k in K for r in R)
-
-  # compute height of each region
-  pmodel.addConstrs(gp.quicksum((H[j] / 45.0) * x[j, k, r] for j in J) == h[k, r] for k in K for r in R)
-  # the total height of the region must be less than the maximum height of the press
-  pmodel.addConstrs(
-      gp.quicksum(h[k, r] for r in R) <= GlulamConfig.MAX_HEIGHT_LAYERS for k in K)
-
-  # h[k,0] is the height of the R0 in press k, and we must make sure that it is at least the minimum height
-  pmodel.addConstrs(
-      h[k, 0] >=
-      GlulamConfig.MIN_HEIGHT_LAYER_REGION[0] - (1 - z[k, 0]) * bigM for k in K[:-1])
-
-  # If we have two regions (i.e. R0 and R1 - never just R1) then we must make sure that the combined height of R0
-  # and R1 is at least the minimum height for R1.
-  pmodel.addConstrs(
-      gp.quicksum(h[k, r] for r in R) >=
-      GlulamConfig.MIN_HEIGHT_LAYER_REGION[1] - (1 - z[k, 0]) * bigM for k in K[:-1])
-  pmodel.addConstrs(
-      gp.quicksum(x[j, k, 0] for j in J) >= z[k, 1] for k in K)  # if region 1 is used then region 0 is used
-
-  # is customer with product in this press and then how many?
-  # pmodel.addConstrs(Cp[k,c] == gp.quicksum(x[j, k, r]*A[i,j]*O[i,c] for j in J for r in R) for k in K for c in C)
-  # indicator if Cp is larger than zero
-  # pmodel.addConstrs(Ci[k,c]*bigM >= Cp[k,c] for k in K for c in C)
-
-  # if the press is not used the x must be zero
-  pmodel.addConstrs(x[j, k, r] <= bigM * z[k, r] for j in J for k in K for r in R)
-
-  # now we must fulfill the demand for each item exactly
-  pmodel.addConstrs(gp.quicksum(A[i, j] * x[j, k, r] for j in J for k in K for r in R) == b[i] for i in I)
-
-  # now there is the condition that is region 0 is below 24 then region 1 must have length less than 16m
-  # h1[k] will indicate that the height of region 0 is less than 24 layers
-  pmodel.addConstrs(h1[k] <= (24 - h[k, 0]) / 24 for j in J for k in K[:-1])
-  pmodel.addConstrs(Lp[k, r] >= 16000 - h1[k] * bigM - (1 - z[k, 1]) * bigM for j in J for r in R for k in K[:-1])
-  pmodel.addConstrs(Lp[k, r] >= x1[j, k, r] * L[j] for j in J for r in R for k in K)
-
-  # make sure that all pattern length in region 1 are smaller than those in region 0
-  # pmodel.addConstrs(x1[i, k, 0] * L[i] >= x1[j, k, 1] * L[j] - (1-x1[i, k, 0])*bigM - (1-x1[j, k, 1])*bigM for i in I for j in J for k in K)
-  # make sure that the length of region 0 is longer than region 1
-  pmodel.addConstrs(Lp[k, 0] >= Lp[k, 1] - (1 - z[k, 1]) * bigM for k in K)
-  pmodel.addConstrs(
-      (Lp[k, r] - L[j]) * H[j] <= F[j, k, r] + (1 - x1[j, k, r]) * bigM for j in J for k in K for r in R)
-  # now we add the objective function as the sum of waste for all presses and the difference between demand and supply
-  pmodel.setObjective(
-      # gp.quicksum(Lp[k,r] for k in K for r in R
-      # gp.quicksum((Lp[k,r] - L[j])*H[j]*x[j,k,r] for j in J for k in K for r in R)/1000./1000.
-      gp.quicksum(F[j, k, r] for j in J for k in K for r in R)
-      # + gp.quicksum(delta[k,r] for k in K for r in R)
-      , GRB.MINIMIZE)
-
-  # solve the model
-  pmodel.optimize()
-
-  # see if model is infeasible
-  if pmodel.status == GRB.INFEASIBLE:
-      print("The model is infeasible; quitting, increase number of presses")
-      return False, None, None, None, None, None
-  # extract rollwidths used
-  RW_used = [RW[j] for j in J for k in K for r in R if x[j, k, r].X > 0.1]
-  RW_used, RW_counts = np.unique(RW_used, return_counts=True)
-  obj_value = pmodel.ObjVal
-
-  # extract the solution
-  Lp_ = np.zeros((len(K), len(R)))  # the length of the press
-  Waste_ = np.zeros((len(K), len(R)))
-  for k in K:
-      for r in R:
-          for j in J:
-              if x[j, k, r].X > 0.1:
-                  Lp_[k, r] = int(max(Lp_[k, r], L[j]))
-                  Waste_[k, r] += H[j] * (Lp[k, r].X - L[j]) * x[j, k, r].X / 1000 / 1000  # convert to m^2
-  # print the solution
-  if debug == True:
-      print_press_results(K, R, Lp_, h, Waste_)
-      print_item_results(A, b, K, R, I, J, H, L, x, Lp, RW)
-
-  # return all omega values
-  return True, Waste_, Lp_, RW_used, RW_counts, obj_value
-
-
-def print_press_results(K, R, Lp_, h, Waste_):
-  """ Print the information about the presses. """
-  print("\n\nTable: Press Information\n")
-  row_format = "{:<5} {:>6} {:>6} {:>6}"
-  header = ['Press', 'Width', 'Height', 'TrueWaste']
-  header = row_format.format(*header)
-  seperator_minor = '-' * len(header)
-  seperator_major = '=' * len(header)
-
-  print(seperator_major)
-  print(header)
-
-  for k in K:
-      print(seperator_major if k == 0 else seperator_minor)
-      for r in R:
-          press_info = [f'{k}.{r}', np.round(Lp_[k, r]), np.round(h[k, r].X),
-                        f"{Waste_[k, r]:.2f}"]
-          print(row_format.format(*press_info))
-  print(seperator_major)
-
-
-def print_item_results(A, b, K, R, I, J, H, L, x, Lp, RW):
-  """ Print the information about the items pressed. """
-  print("\n\nTable 2: Item Information\n")
-  row_format = "{:<5} {:>4} {:>4} {:>8} {:>4} {:>7} {:>4} {:>7} {:>5} {:>5} {:>9}"
-  header = ['Press', 'Item', 'Order', 'Waste', 'Pat', 'Width', 'Height', '#Pat', 'Used', 'Len', 'Rollwidth']
-  subheader = ['k.r', 'i', 'b[i]', 'H(Lp-L)x', 'j', 'L', 'H (rep)', '#j', '#j x A', 'Lp', 'Rw']
-  header = row_format.format(*header)
-  seperator_minor = '-' * len(header)
-  seperator_major = '=' * len(header)
-
-  print(seperator_major)
-  print(header)
-  print(row_format.format(*subheader))
-
-  def single_press_info(k, r):
-      if any([x[j, k, r].X > 0.1 for j in J]):
-          print(seperator_major if k == 0 and r == 0 else seperator_minor)
-      else:
-          return
-
-      # Initialize variables for total values
-      tot_item_used = 0
-      tot_item_waste = 0
-      tot_press_height = 0
-      tot_items = set()
-      tot_patterns = set()
-
-      for j in J:
-          if x[j, k, r].X > 0.1:
-              tot_press_height += np.round(x[j, k, r].X) * H[j] / 45.0
-              for i in I:
-                  if A[i, j] > 0.1:
-                      item_waste = H[j] * (Lp[k, r].X - L[j]) * np.round(x[j, k, r].X) / 1000 / 1000
-                      item_used = np.round(x[j, k, r].X) * A[i, j]
-                      pattern_used = np.round(x[j, k, r].X)
-                      item_info = [f"{k}.{r}", i, b[i], f"{item_waste:.2f}", j, L[j],
-                                    np.round(H[j] / 45.0),
-                                    pattern_used, item_used, np.round(Lp[k, r].X), f"{RW[j]:.0f}"]
-                      print(row_format.format(*item_info))
-                      # Keep track of total values
-                      tot_items.add(i)
-                      tot_patterns.add(j)
-                      tot_item_used += item_used
-                      tot_item_waste += item_waste
-
-      # Print total values
-      item_info = ["==>", f"#{len(tot_items)}", '-', f"={tot_item_waste:.2f}", f"#{len(tot_patterns)}", '-',
-                    f"#{tot_press_height:.0f}", '-', '-', '-', '-']
-      print(row_format.format(*item_info))
-
-  for k in K:
-      for r in R:
-          single_press_info(k, r)
-
-  print(seperator_major)
-
-
-def test_pack_n_press(merged, number_of_presses, time_limit):
-  success, Waste_, Lp_, RW_used, RW_counts, obj_value = pack_n_press(merged, number_of_presses, time_limit)
-  return success, obj_value
->>>>>>> e2dffe6a
+        print(seperator_major)